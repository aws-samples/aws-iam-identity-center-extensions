--- conflicted
+++ resolved
@@ -1,10 +1,6 @@
 {
   "name": "aws-sso-extensions-for-enterprise-layer",
-<<<<<<< HEAD
-  "version": "3.2.0",
-=======
   "version": "3.1.5",
->>>>>>> 15ddc93f
   "description": "AWS SSO Permissions Utility Layer",
   "scripts": {
     "test": "echo \"Error: no test specified\" && exit 1"
@@ -13,10 +9,7 @@
   "dependencies": {
     "@aws-sdk/client-dynamodb": "^3.100.0",
     "@aws-sdk/client-identitystore": "^3.100.0",
-<<<<<<< HEAD
-=======
     "@aws-sdk/client-organizations": "^3.100.0",
->>>>>>> 15ddc93f
     "@aws-sdk/client-s3": "^3.100.0",
     "@aws-sdk/client-sfn": "^3.100.0",
     "@aws-sdk/client-sns": "^3.100.0",
