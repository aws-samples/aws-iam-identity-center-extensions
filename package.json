{
  "name": "aws-sso-extensions-for-enterprise",
<<<<<<< HEAD
  "version": "3.2.0",
=======
  "version": "3.1.5",
>>>>>>> 15ddc93f
  "bin": {
    "aws-sso-extensions-for-enterprise": "bin/aws-sso-extensions-for-enterprise.js"
  },
  "scripts": {
    "build": "tsc",
    "watch": "tsc -w",
    "test": "jest",
    "cdk": "cdk",
    "prettier:check": "prettier --check .",
    "prettier": "prettier -w .",
    "lint:check": "eslint . --ignore-path .gitignore --max-warnings 0",
    "lint": "eslint . --fix --ignore-path .gitignore --max-warnings 0",
    "cdk-synth-env": "cdk synth env-aws-sso-extensions-for-enterprise -c config=env",
    "cdk-deploy-env": "cdk deploy env-aws-sso-extensions-for-enterprise -c config=env",
    "cdk-destroy-env": "cdk destroy env-aws-sso-extensions-for-enterprise -c config=env",
    "synth-region-switch-discover": "cdk synth aws-sso-extensions-region-switch-discover -c config=region-switch-discover",
    "deploy-region-switch-discover": "cdk deploy aws-sso-extensions-region-switch-discover -c config=region-switch-discover",
    "destroy-region-switch-discover": "cdk destroy aws-sso-extensions-region-switch-discover -c config=region-switch-discover",
    "synth-region-switch-deploy": "cdk synth aws-sso-extensions-region-switch-deploy -c config=region-switch-deploy",
    "deploy-region-switch": "cdk deploy aws-sso-extensions-region-switch-deploy -c config=region-switch-deploy",
    "destroy-region-switch-deploy": "cdk destroy aws-sso-extensions-region-switch-deploy -c config=region-switch-deploy",
    "postinstall": "yarn install --cwd ./lib/lambda-functions --frozen-lockfile"
  },
  "devDependencies": {
    "@types/aws-lambda": "^8.10.98",
    "@types/jest": "^28.1.0",
    "@types/js-yaml": "^4.0.5",
<<<<<<< HEAD
    "@types/node": "^17.0.36",
    "@types/uuid": "^8.3.4",
    "@typescript-eslint/eslint-plugin": "^5.26.0",
    "@typescript-eslint/parser": "^5.26.0",
    "aws-cdk": "^2.25.0",
    "esbuild": "^0.14.42",
    "eslint": "^8.16.0",
=======
    "@types/node": "^17.0.39",
    "@types/uuid": "^8.3.4",
    "@typescript-eslint/eslint-plugin": "^5.27.0",
    "@typescript-eslint/parser": "^5.27.0",
    "aws-cdk": "^2.27.0",
    "esbuild": "^0.14.42",
    "eslint": "^8.17.0",
>>>>>>> 15ddc93f
    "eslint-plugin-import": "^2.26.0",
    "eslint-plugin-security": "^1.5.0",
    "jest": "^28.1.0",
    "prettier": "^2.6.2",
    "prettier-plugin-jsdoc": "^0.3.38",
<<<<<<< HEAD
    "ts-jest": "^28.0.3",
    "ts-node": "^10.8.0",
    "typescript": "^4.7.2",
    "uuid": "^8.3.2"
  },
  "dependencies": {
    "aws-cdk-lib": "^2.25.0",
    "constructs": "^10.1.21",
=======
    "ts-jest": "^28.0.4",
    "ts-node": "^10.8.1",
    "typescript": "^4.7.3",
    "uuid": "^8.3.2"
  },
  "dependencies": {
    "aws-cdk-lib": "^2.27.0",
    "constructs": "^10.1.26",
>>>>>>> 15ddc93f
    "js-yaml": "^4.1.0",
    "source-map-support": "^0.5.21"
  }
}<|MERGE_RESOLUTION|>--- conflicted
+++ resolved
@@ -1,10 +1,6 @@
 {
   "name": "aws-sso-extensions-for-enterprise",
-<<<<<<< HEAD
-  "version": "3.2.0",
-=======
   "version": "3.1.5",
->>>>>>> 15ddc93f
   "bin": {
     "aws-sso-extensions-for-enterprise": "bin/aws-sso-extensions-for-enterprise.js"
   },
@@ -32,15 +28,6 @@
     "@types/aws-lambda": "^8.10.98",
     "@types/jest": "^28.1.0",
     "@types/js-yaml": "^4.0.5",
-<<<<<<< HEAD
-    "@types/node": "^17.0.36",
-    "@types/uuid": "^8.3.4",
-    "@typescript-eslint/eslint-plugin": "^5.26.0",
-    "@typescript-eslint/parser": "^5.26.0",
-    "aws-cdk": "^2.25.0",
-    "esbuild": "^0.14.42",
-    "eslint": "^8.16.0",
-=======
     "@types/node": "^17.0.39",
     "@types/uuid": "^8.3.4",
     "@typescript-eslint/eslint-plugin": "^5.27.0",
@@ -48,22 +35,11 @@
     "aws-cdk": "^2.27.0",
     "esbuild": "^0.14.42",
     "eslint": "^8.17.0",
->>>>>>> 15ddc93f
     "eslint-plugin-import": "^2.26.0",
     "eslint-plugin-security": "^1.5.0",
     "jest": "^28.1.0",
     "prettier": "^2.6.2",
     "prettier-plugin-jsdoc": "^0.3.38",
-<<<<<<< HEAD
-    "ts-jest": "^28.0.3",
-    "ts-node": "^10.8.0",
-    "typescript": "^4.7.2",
-    "uuid": "^8.3.2"
-  },
-  "dependencies": {
-    "aws-cdk-lib": "^2.25.0",
-    "constructs": "^10.1.21",
-=======
     "ts-jest": "^28.0.4",
     "ts-node": "^10.8.1",
     "typescript": "^4.7.3",
@@ -72,7 +48,6 @@
   "dependencies": {
     "aws-cdk-lib": "^2.27.0",
     "constructs": "^10.1.26",
->>>>>>> 15ddc93f
     "js-yaml": "^4.1.0",
     "source-map-support": "^0.5.21"
   }
