---
App: "aws-sso-extensions-for-enterprise"
Environment: "env"
<<<<<<< HEAD
Version: "3.2.0"
=======
Version: "3.1.5"
>>>>>>> 15ddc93f

PipelineSettings:
  BootstrapQualifier: "<your-bootstrap-qualifier>" # For example: 'ssoutility'
  DeploymentAccountId: "<your-deployment-account-id>"
  DeploymentAccountRegion: "<your-deployment-region>"
  TargetAccountId: "<your-target-account-id>"
  TargetAccountRegion: "<your-target-region>"
  OrgMainAccountId: "<your-orgmain-account-id>"
  SSOServiceAccountId: "<your-sso-account-id>"
  SSOServiceAccountRegion: "<your-sso-service-region>"
  RepoArn: "arn:aws:codecommit:<your-deployment-region>:<your-deployment-account-id>:aws-sso-extensions-for-enterprise"
  RepoBranchName: "master" # Verify that this is the branch name used by your CodeCommit repository
  SynthCommand: "yarn cdk-synth-env"

Parameters:
  LinksProvisioningMode: "api" # Allowed values - ["api", "s3"]
  PermissionSetProvisioningMode: "api" # Allowed values - ["api", "s3"]
  LinkCallerRoleArn: "arn:aws:iam::<your-target-account-id>:role/LinkCallerRole"
  PermissionSetCallerRoleArn: "arn:aws:iam::<your-target-account-id>:role/PermissionSetCallerRole"
  NotificationEmail: "<your-notification-email>"
  AccountAssignmentVisibilityTimeoutHours: 2 # Adjust this number based on the maximum no of concurrent account assignments you're targeting for. Refer to "Scaling for large organizations" section in README.md for details
  IsAdUsed: false
  DomainName: "corp.example.com" # If IsAdUsed is false, this will be ignored.
<<<<<<< HEAD
  ImportCurrentSSOConfiguration: false
  UpgradeFromVersionLessThanV303: false # Should be set to true, if upgrading from solution version 3.0.2/earlier
  EnableNightlyRun: true
  NightlyRunRemediationMode: "NOTIFY" # If EnableNightlyrun is set to true, this should be set to AUTOREMEDIATE or NOTIFY
=======
  ImportCurrentSSOConfiguration: false # Set this to true if you want the solution to do a one-time import of your current AWS SSO permission sets and account assignments. Refer to "Import existing AWS SSO access entitlements for management through the solution" section under "Features" in README.md for details
  UpgradeFromVersionLessThanV303: false # Should be set to true, if upgrading from solution version 3.0.2/earlier
  SupportNestedOU: false # Set this to true if your preference is for the solution to support nested OU's as part of account assignments. Refer to "Enterprise friendly account assignment life cycle" and "Automated access change management for root, ou_id and account_tag scopes" sections under "Features" in README.md for details
>>>>>>> 15ddc93f
<|MERGE_RESOLUTION|>--- conflicted
+++ resolved
@@ -1,11 +1,7 @@
 ---
 App: "aws-sso-extensions-for-enterprise"
 Environment: "env"
-<<<<<<< HEAD
-Version: "3.2.0"
-=======
 Version: "3.1.5"
->>>>>>> 15ddc93f
 
 PipelineSettings:
   BootstrapQualifier: "<your-bootstrap-qualifier>" # For example: 'ssoutility'
@@ -29,13 +25,6 @@
   AccountAssignmentVisibilityTimeoutHours: 2 # Adjust this number based on the maximum no of concurrent account assignments you're targeting for. Refer to "Scaling for large organizations" section in README.md for details
   IsAdUsed: false
   DomainName: "corp.example.com" # If IsAdUsed is false, this will be ignored.
-<<<<<<< HEAD
-  ImportCurrentSSOConfiguration: false
-  UpgradeFromVersionLessThanV303: false # Should be set to true, if upgrading from solution version 3.0.2/earlier
-  EnableNightlyRun: true
-  NightlyRunRemediationMode: "NOTIFY" # If EnableNightlyrun is set to true, this should be set to AUTOREMEDIATE or NOTIFY
-=======
   ImportCurrentSSOConfiguration: false # Set this to true if you want the solution to do a one-time import of your current AWS SSO permission sets and account assignments. Refer to "Import existing AWS SSO access entitlements for management through the solution" section under "Features" in README.md for details
   UpgradeFromVersionLessThanV303: false # Should be set to true, if upgrading from solution version 3.0.2/earlier
-  SupportNestedOU: false # Set this to true if your preference is for the solution to support nested OU's as part of account assignments. Refer to "Enterprise friendly account assignment life cycle" and "Automated access change management for root, ou_id and account_tag scopes" sections under "Features" in README.md for details
->>>>>>> 15ddc93f
+  SupportNestedOU: false # Set this to true if your preference is for the solution to support nested OU's as part of account assignments. Refer to "Enterprise friendly account assignment life cycle" and "Automated access change management for root, ou_id and account_tag scopes" sections under "Features" in README.md for details