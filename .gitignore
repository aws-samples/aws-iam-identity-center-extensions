--- conflicted
+++ resolved
@@ -21,11 +21,7 @@
 # Eslint config
 !.eslintrc.js
 
-<<<<<<< HEAD
-# Prettier JS-doc config
-=======
 # Prettier config for JSDOCS
->>>>>>> 15ddc93f
 !.prettierrc
 
 # VS code specific ignores
