#!/usr/bin/env node

import { App, DefaultStackSynthesizer, Tags } from "aws-cdk-lib";
import { readFileSync } from "fs";
import { resolve } from "path";
import { BuildConfig } from "../lib/build/buildConfig";
import { AwsSsoExtensionsForEnterprise } from "../lib/stacks/pipeline/aws-sso-extensions-for-enterprise";

import yaml = require("js-yaml");
import { RegionSwitchBuildConfig } from "../lib/build/regionSwitchBuildConfig";
import { AwsSsoExtensionsRegionSwitchDiscover } from "../lib/stacks/region-switch/aws-sso-extensions-region-switch-discover";
import { AwsSsoExtensionsRegionSwitchDeploy } from "../lib/stacks/region-switch/aws-sso-extensions-region-switch-deploy";
const app = new App();

function ensureString(
  /* eslint-disable  @typescript-eslint/no-explicit-any */
  object: { [name: string]: any },
  propName: string
): string {
  if (!object[`${propName}`] || object[`${propName}`].trim().length === 0)
    throw new Error(propName + " does not exist or is empty");

  return object[`${propName}`];
}

function ensureValidString(
  /* eslint-disable  @typescript-eslint/no-explicit-any */
  object: { [name: string]: any },
  propName: string,
  validList: Array<string>
): string {
  if (
    !object[`${propName}`] ||
    object[`${propName}`].trim().length === 0 ||
    typeof object[`${propName}`] !== "string"
  )
    throw new Error(
      propName +
        " does not exist or is empty or is of not the correct data type"
    );

  const value = ("" + object[`${propName}`]).toUpperCase();
  if (!validList.includes(value)) {
    throw new Error(
      `${propName} is not one of the valid values - ${validList.toString()}`
    );
  }

  return object[`${propName}`];
}

function ensureNumber(
  /* eslint-disable  @typescript-eslint/no-explicit-any */
  object: { [name: string]: any },
  propName: string
): number {
  if (!object[`${propName}`] || typeof object[`${propName}`] !== "number")
    throw new Error(
      propName + " does not exist or is empty or is not a number data type"
    );

  return object[`${propName}`];
}

function ensureBoolean(
  /* eslint-disable  @typescript-eslint/no-explicit-any */
  object: { [name: string]: any },
  propName: string
): boolean {
  if (typeof object[`${propName}`] !== "boolean")
    throw new Error(
      propName + " does not exist or is of not the correct data type"
    );

  return object[`${propName}`];
}

function getConfig() {
  const env = app.node.tryGetContext("config");
  if (!env)
    throw new Error(
      "Context variable missing on CDK command. Pass in as `-c config=XXX`"
    );

  /* eslint-disable  @typescript-eslint/no-explicit-any */
  const unparsedEnv: any = yaml.load(
    readFileSync(resolve("./config/" + env + ".yaml"), "utf8")
  );

  const buildConfig: BuildConfig = {
    App: ensureString(unparsedEnv, "App"),
    Environment: ensureString(unparsedEnv, "Environment"),
    Version: ensureString(unparsedEnv, "Version"),

    PipelineSettings: {
      BootstrapQualifier: ensureString(
        unparsedEnv["PipelineSettings"],
        "BootstrapQualifier"
      ),
      DeploymentAccountId: ensureString(
        unparsedEnv["PipelineSettings"],
        "DeploymentAccountId"
      ),
      DeploymentAccountRegion: ensureString(
        unparsedEnv["PipelineSettings"],
        "DeploymentAccountRegion"
      ),
      TargetAccountId: ensureString(
        unparsedEnv["PipelineSettings"],
        "TargetAccountId"
      ),
      TargetAccountRegion: ensureString(
        unparsedEnv["PipelineSettings"],
        "TargetAccountRegion"
      ),
      SSOServiceAccountId: ensureString(
        unparsedEnv["PipelineSettings"],
        "SSOServiceAccountId"
      ),
      SSOServiceAccountRegion: ensureString(
        unparsedEnv["PipelineSettings"],
        "SSOServiceAccountRegion"
      ),
      OrgMainAccountId: ensureString(
        unparsedEnv["PipelineSettings"],
        "OrgMainAccountId"
      ),
      RepoArn: ensureString(unparsedEnv["PipelineSettings"], "RepoArn"),
      RepoBranchName: ensureString(
        unparsedEnv["PipelineSettings"],
        "RepoBranchName"
      ),
      SynthCommand: ensureString(
        unparsedEnv["PipelineSettings"],
        "SynthCommand"
      ),
    },

    Parameters: {
      LinksProvisioningMode: ensureValidString(
        unparsedEnv["Parameters"],
        "LinksProvisioningMode",
        ["API", "S3"]
      ),
      PermissionSetProvisioningMode: ensureValidString(
        unparsedEnv["Parameters"],
        "PermissionSetProvisioningMode",
        ["API", "S3"]
      ),
      LinkCallerRoleArn: ensureString(
        unparsedEnv["Parameters"],
        "LinkCallerRoleArn"
      ),
      PermissionSetCallerRoleArn: ensureString(
        unparsedEnv["Parameters"],
        "PermissionSetCallerRoleArn"
      ),
      NotificationEmail: ensureString(
        unparsedEnv["Parameters"],
        "NotificationEmail"
      ),
      AccountAssignmentVisibilityTimeoutHours: ensureNumber(
        unparsedEnv["Parameters"],
        "AccountAssignmentVisibilityTimeoutHours"
      ),
      IsAdUsed: ensureBoolean(unparsedEnv["Parameters"], "IsAdUsed"),
      DomainName: ensureString(unparsedEnv["Parameters"], "DomainName"),
      ImportCurrentSSOConfiguration: ensureBoolean(
        unparsedEnv["Parameters"],
        "ImportCurrentSSOConfiguration"
      ),
      UpgradeFromVersionLessThanV303: ensureBoolean(
        unparsedEnv["Parameters"],
        "UpgradeFromVersionLessThanV303"
      ),
<<<<<<< HEAD
      EnableNightlyRun: ensureBoolean(
        unparsedEnv["Parameters"],
        "EnableNightlyRun"
      ),
      NightlyRunRemediationMode: ensureValidString(
        unparsedEnv["Parameters"],
        "NightlyRunRemediationMode",
        ["NOTIFY", "AUTOREMEDIATE"]
=======
      SupportNestedOU: ensureBoolean(
        unparsedEnv["Parameters"],
        "SupportNestedOU"
>>>>>>> 15ddc93f
      ),
    },
  };

  return buildConfig;
}

function getRegionSwitchConfig() {
  /* eslint-disable  @typescript-eslint/no-explicit-any */
  const unparsedEnv: any = yaml.load(
    readFileSync(resolve("./config/" + "region-switch" + ".yaml"), "utf8")
  );

  const buildConfig: RegionSwitchBuildConfig = {
    SSOServiceAccountId: ensureString(unparsedEnv, "SSOServiceAccountId"),
    BootstrapQualifier: ensureString(unparsedEnv, "BootstrapQualifier"),
    SSOServiceAccountRegion: ensureString(
      unparsedEnv,
      "SSOServiceAccountRegion"
    ),
    SSOServiceTargetAccountRegion: ensureString(
      unparsedEnv,
      "SSOServiceTargetAccountRegion"
    ),
  };

  return buildConfig;
}

async function DeploySSOForEnterprise() {
  const env: string = app.node.tryGetContext("config");
  if (!env)
    throw new Error(
      "Context variable missing on CDK command. Pass in as `-c config=XXX`"
    );

  if (env.toUpperCase() === "REGION-SWITCH-DISCOVER") {
    const buildConfig: RegionSwitchBuildConfig = getRegionSwitchConfig();
    const AwsSsoExtensionsRegionSwitchDiscoverAppName = `aws-sso-extensions-region-switch-discover`;
    new AwsSsoExtensionsRegionSwitchDiscover(
      app,
      AwsSsoExtensionsRegionSwitchDiscoverAppName,
      {
        env: {
          region: buildConfig.SSOServiceAccountRegion,
          account: buildConfig.SSOServiceAccountId,
        },
        synthesizer: new DefaultStackSynthesizer({
          qualifier: buildConfig.BootstrapQualifier,
        }),
      },
      buildConfig
    );
  } else if (env.toUpperCase() === "REGION-SWITCH-DEPLOY") {
    const buildConfig: RegionSwitchBuildConfig = getRegionSwitchConfig();
    const AwsSsoExtensionsRegionSwitchDeployAppName = `aws-sso-extensions-region-switch-deploy`;
    new AwsSsoExtensionsRegionSwitchDeploy(
      app,
      AwsSsoExtensionsRegionSwitchDeployAppName,
      {
        env: {
          region: buildConfig.SSOServiceTargetAccountRegion,
          account: buildConfig.SSOServiceAccountId,
        },
        synthesizer: new DefaultStackSynthesizer({
          qualifier: buildConfig.BootstrapQualifier,
        }),
      },
      buildConfig
    );
  } else {
    const buildConfig: BuildConfig = getConfig();

    const AwsSsoExtensionsForEnterpriseAppName =
      buildConfig.Environment + "-" + buildConfig.App;
    const AwsSsoExtensionsForEnterpriseStack =
      new AwsSsoExtensionsForEnterprise(
        app,
        AwsSsoExtensionsForEnterpriseAppName,
        {
          env: {
            region: buildConfig.PipelineSettings.DeploymentAccountRegion,
            account: buildConfig.PipelineSettings.DeploymentAccountId,
          },
          synthesizer: new DefaultStackSynthesizer({
            qualifier: buildConfig.PipelineSettings.BootstrapQualifier,
          }),
        },
        buildConfig
      );

    Tags.of(AwsSsoExtensionsForEnterpriseStack).add("App", buildConfig.App);
    Tags.of(AwsSsoExtensionsForEnterpriseStack).add(
      "Environment",
      buildConfig.Environment
    );
  }
}

DeploySSOForEnterprise();<|MERGE_RESOLUTION|>--- conflicted
+++ resolved
@@ -173,20 +173,9 @@
         unparsedEnv["Parameters"],
         "UpgradeFromVersionLessThanV303"
       ),
-<<<<<<< HEAD
-      EnableNightlyRun: ensureBoolean(
-        unparsedEnv["Parameters"],
-        "EnableNightlyRun"
-      ),
-      NightlyRunRemediationMode: ensureValidString(
-        unparsedEnv["Parameters"],
-        "NightlyRunRemediationMode",
-        ["NOTIFY", "AUTOREMEDIATE"]
-=======
       SupportNestedOU: ensureBoolean(
         unparsedEnv["Parameters"],
         "SupportNestedOU"
->>>>>>> 15ddc93f
       ),
     },
   };
