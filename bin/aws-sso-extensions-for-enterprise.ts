--- conflicted
+++ resolved
@@ -173,7 +173,6 @@
         unparsedEnv["Parameters"],
         "UpgradeFromVersionLessThanV303"
       ),
-<<<<<<< HEAD
       EnableNightlyRun: ensureBoolean(
         unparsedEnv["Parameters"],
         "EnableNightlyRun"
@@ -182,11 +181,10 @@
         unparsedEnv["Parameters"],
         "NightlyRunRemediationMode",
         ["NOTIFY", "AUTOREMEDIATE"]
-=======
+      ),
       SupportNestedOU: ensureBoolean(
         unparsedEnv["Parameters"],
-        "SupportNestedOU"
->>>>>>> 15ddc93f
+        "EnableNightlyRun"
       ),
     },
   };
